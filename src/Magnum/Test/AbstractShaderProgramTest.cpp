/*
    This file is part of Magnum.

    Copyright © 2010, 2011, 2012, 2013, 2014
              Vladimír Vondruš <mosra@centrum.cz>

    Permission is hereby granted, free of charge, to any person obtaining a
    copy of this software and associated documentation files (the "Software"),
    to deal in the Software without restriction, including without limitation
    the rights to use, copy, modify, merge, publish, distribute, sublicense,
    and/or sell copies of the Software, and to permit persons to whom the
    Software is furnished to do so, subject to the following conditions:

    The above copyright notice and this permission notice shall be included
    in all copies or substantial portions of the Software.

    THE SOFTWARE IS PROVIDED "AS IS", WITHOUT WARRANTY OF ANY KIND, EXPRESS OR
    IMPLIED, INCLUDING BUT NOT LIMITED TO THE WARRANTIES OF MERCHANTABILITY,
    FITNESS FOR A PARTICULAR PURPOSE AND NONINFRINGEMENT. IN NO EVENT SHALL
    THE AUTHORS OR COPYRIGHT HOLDERS BE LIABLE FOR ANY CLAIM, DAMAGES OR OTHER
    LIABILITY, WHETHER IN AN ACTION OF CONTRACT, TORT OR OTHERWISE, ARISING
    FROM, OUT OF OR IN CONNECTION WITH THE SOFTWARE OR THE USE OR OTHER
    DEALINGS IN THE SOFTWARE.
*/

#include <Corrade/TestSuite/Tester.h>

#include "Magnum/AbstractShaderProgram.h"

namespace Magnum { namespace Test {

class AbstractShaderProgramTest: public TestSuite::Tester {
    public:
        explicit AbstractShaderProgramTest();

        void attributeScalar();
        void attributeScalarInt();
        void attributeScalarUnsignedInt();
        void attributeScalarDouble();

        void attributeVector();
        void attributeVectorInt();
        void attributeVectorUnsignedInt();
        void attributeVectorDouble();
        void attributeVector4();
        void attributeVectorBGRA();

        void attributeMatrixNxN();
        #ifndef MAGNUM_TARGET_GLES2
        void attributeMatrixMxN();
        #endif
        void attributeMatrixNxNd();
        void attributeMatrixMxNd();
};

AbstractShaderProgramTest::AbstractShaderProgramTest() {
    addTests<AbstractShaderProgramTest>({&AbstractShaderProgramTest::attributeScalar,
              &AbstractShaderProgramTest::attributeScalarInt,
              &AbstractShaderProgramTest::attributeScalarUnsignedInt,
              &AbstractShaderProgramTest::attributeScalarDouble,

              &AbstractShaderProgramTest::attributeVector,
              &AbstractShaderProgramTest::attributeVectorInt,
              &AbstractShaderProgramTest::attributeVectorUnsignedInt,
              &AbstractShaderProgramTest::attributeVectorDouble,
              &AbstractShaderProgramTest::attributeVector4,
              &AbstractShaderProgramTest::attributeVectorBGRA,

              &AbstractShaderProgramTest::attributeMatrixNxN,
              #ifndef MAGNUM_TARGET_GLES2
              &AbstractShaderProgramTest::attributeMatrixMxN,
              #endif
              &AbstractShaderProgramTest::attributeMatrixNxNd,
              &AbstractShaderProgramTest::attributeMatrixMxNd});
}

void AbstractShaderProgramTest::attributeScalar() {
    typedef AbstractShaderProgram::Attribute<3, Float> Attribute;
<<<<<<< HEAD
    CORRADE_COMPARE(Int(Attribute::Location), 3);
    CORRADE_COMPARE(Int(Attribute::VectorCount), 1);
=======
    CORRADE_VERIFY((std::is_same<Attribute::ScalarType, Float>{}));
    CORRADE_COMPARE(Attribute::Location, 3);
    CORRADE_COMPARE(Attribute::VectorCount, 1);
>>>>>>> 6c560124

    /* Default constructor */
    Attribute a;
    CORRADE_COMPARE(a.components(), Attribute::Components::One);
    CORRADE_VERIFY(!a.dataOptions());
    CORRADE_COMPARE(a.vectorSize(), 4);
    CORRADE_COMPARE(a.dataType(), Attribute::DataType::Float);

    /* Options */
    Attribute b(Attribute::DataType::UnsignedShort, Attribute::DataOption::Normalized);
    CORRADE_COMPARE(b.vectorSize(), 2);
    CORRADE_VERIFY(b.dataOptions() <= Attribute::DataOption::Normalized);
}

void AbstractShaderProgramTest::attributeScalarInt() {
    #ifndef MAGNUM_TARGET_GLES2
    typedef AbstractShaderProgram::Attribute<3, Int> Attribute;
<<<<<<< HEAD
    CORRADE_COMPARE(Int(Attribute::VectorCount), 1);
=======
    CORRADE_VERIFY((std::is_same<Attribute::ScalarType, Int>{}));
    CORRADE_COMPARE(Attribute::VectorCount, 1);
>>>>>>> 6c560124

    /* Default constructor */
    Attribute a;
    CORRADE_COMPARE(a.vectorSize(), 4);

    /* Options */
    Attribute b(Attribute::DataType::Short);
    CORRADE_COMPARE(b.vectorSize(), 2);
    #else
    CORRADE_SKIP("Integer attributes are not available in OpenGL ES 2.");
    #endif
}

void AbstractShaderProgramTest::attributeScalarUnsignedInt() {
    #ifndef MAGNUM_TARGET_GLES2
    typedef AbstractShaderProgram::Attribute<3, UnsignedInt> Attribute;
<<<<<<< HEAD
    CORRADE_COMPARE(Int(Attribute::VectorCount), 1);
=======
    CORRADE_VERIFY((std::is_same<Attribute::ScalarType, UnsignedInt>{}));
    CORRADE_COMPARE(Attribute::VectorCount, 1);
>>>>>>> 6c560124

    /* Default constructor */
    Attribute a;
    CORRADE_COMPARE(a.vectorSize(), 4);

    /* Options */
    Attribute b(Attribute::DataType::UnsignedByte);
    CORRADE_COMPARE(b.vectorSize(), 1);
    #else
    CORRADE_SKIP("Integer attributes are not available in OpenGL ES 2.");
    #endif
}

void AbstractShaderProgramTest::attributeScalarDouble() {
    #ifndef MAGNUM_TARGET_GLES
    typedef AbstractShaderProgram::Attribute<3, Double> Attribute;
<<<<<<< HEAD
    CORRADE_COMPARE(Int(Attribute::VectorCount), 1);
=======
    CORRADE_VERIFY((std::is_same<Attribute::ScalarType, Double>{}));
    CORRADE_COMPARE(Attribute::VectorCount, 1);
>>>>>>> 6c560124

    /* Default constructor */
    Attribute a;
    CORRADE_COMPARE(a.vectorSize(), 8);
    #else
    CORRADE_SKIP("Double attributes are not available in OpenGL ES.");
    #endif
}

void AbstractShaderProgramTest::attributeVector() {
    typedef AbstractShaderProgram::Attribute<3, Vector3> Attribute;
<<<<<<< HEAD
    CORRADE_COMPARE(Int(Attribute::VectorCount), 1);
=======
    CORRADE_VERIFY((std::is_same<Attribute::ScalarType, Float>{}));
    CORRADE_COMPARE(Attribute::VectorCount, 1);
>>>>>>> 6c560124

    /* Default constructor */
    Attribute a;
    CORRADE_COMPARE(a.components(), Attribute::Components::Three);
    CORRADE_COMPARE(a.vectorSize(), 3*4);
    CORRADE_COMPARE(a.dataType(), Attribute::DataType::Float);

    /* Options */
    #ifndef MAGNUM_TARGET_GLES
    Attribute b(Attribute::Components::Two, Attribute::DataType::Double);
    CORRADE_COMPARE(b.components(), Attribute::Components::Two);
    CORRADE_COMPARE(b.vectorSize(), 2*8);
    #else
    Attribute b(Attribute::Components::Two, Attribute::DataType::Float);
    CORRADE_COMPARE(b.components(), Attribute::Components::Two);
    CORRADE_COMPARE(b.vectorSize(), 2*4);
    #endif
}

void AbstractShaderProgramTest::attributeVectorInt() {
    #ifndef MAGNUM_TARGET_GLES2
    typedef AbstractShaderProgram::Attribute<3, Vector2i> Attribute;
<<<<<<< HEAD
    CORRADE_COMPARE(Int(Attribute::VectorCount), 1);
=======
    CORRADE_VERIFY((std::is_same<Attribute::ScalarType, Int>{}));
    CORRADE_COMPARE(Attribute::VectorCount, 1);
>>>>>>> 6c560124

    /* Default constructor */
    Attribute a;
    CORRADE_COMPARE(a.components(), Attribute::Components::Two);
    CORRADE_COMPARE(a.vectorSize(), 2*4);
    CORRADE_COMPARE(a.dataType(), Attribute::DataType::Int);

    /* Options */
    Attribute b(Attribute::Components::One, Attribute::DataType::Int);
    CORRADE_COMPARE(b.vectorSize(), 4);
    #else
    CORRADE_SKIP("Integer attributes are not available in OpenGL ES 2.");
    #endif
}

void AbstractShaderProgramTest::attributeVectorUnsignedInt() {
    #ifndef MAGNUM_TARGET_GLES2
    typedef AbstractShaderProgram::Attribute<3, Vector4ui> Attribute;
<<<<<<< HEAD
    CORRADE_COMPARE(Int(Attribute::VectorCount), 1);
=======
    CORRADE_VERIFY((std::is_same<Attribute::ScalarType, UnsignedInt>{}));
    CORRADE_COMPARE(Attribute::VectorCount, 1);
>>>>>>> 6c560124

    /* Default constructor */
    Attribute a;
    CORRADE_COMPARE(a.components(), Attribute::Components::Four);
    CORRADE_COMPARE(a.vectorSize(), 4*4);
    CORRADE_COMPARE(a.dataType(), Attribute::DataType::UnsignedInt);

    /* Options */
    Attribute b(Attribute::Components::Three, Attribute::DataType::UnsignedShort);
    CORRADE_COMPARE(b.vectorSize(), 3*2);
    #else
    CORRADE_SKIP("Integer attributes are not available in OpenGL ES 2.");
    #endif
}

void AbstractShaderProgramTest::attributeVectorDouble() {
    #ifndef MAGNUM_TARGET_GLES
    typedef AbstractShaderProgram::Attribute<3, Vector2d> Attribute;
<<<<<<< HEAD
    CORRADE_COMPARE(Int(Attribute::VectorCount), 1);
=======
    CORRADE_VERIFY((std::is_same<Attribute::ScalarType, Double>{}));
    CORRADE_COMPARE(Attribute::VectorCount, 1);
>>>>>>> 6c560124

    /* Default constructor */
    Attribute a;
    CORRADE_COMPARE(a.components(), Attribute::Components::Two);
    CORRADE_COMPARE(a.vectorSize(), 2*8);
    CORRADE_COMPARE(a.dataType(), Attribute::DataType::Double);

    /* Options */
    Attribute b(Attribute::Components::One);
    CORRADE_COMPARE(b.vectorSize(), 8);
    #else
    CORRADE_SKIP("Double attributes are not available in OpenGL ES.");
    #endif
}

void AbstractShaderProgramTest::attributeVector4() {
    typedef AbstractShaderProgram::Attribute<3, Vector4> Attribute;
<<<<<<< HEAD
    CORRADE_COMPARE(Int(Attribute::VectorCount), 1);
=======
    CORRADE_VERIFY((std::is_same<Attribute::ScalarType, Float>{}));
    CORRADE_COMPARE(Attribute::VectorCount, 1);
>>>>>>> 6c560124

    /* Custom type */
    #ifndef MAGNUM_TARGET_GLES
    Attribute a(Attribute::DataType::UnsignedInt2101010Rev);
    CORRADE_COMPARE(a.vectorSize(), 4);
    #else
    Attribute a(Attribute::DataType::HalfFloat);
    CORRADE_COMPARE(a.vectorSize(), 8);
    #endif
}

void AbstractShaderProgramTest::attributeVectorBGRA() {
    #ifndef MAGNUM_TARGET_GLES
    typedef AbstractShaderProgram::Attribute<3, Vector4> Attribute;
<<<<<<< HEAD
    CORRADE_COMPARE(Int(Attribute::VectorCount), 1);
=======
    CORRADE_VERIFY((std::is_same<Attribute::ScalarType, Float>{}));
    CORRADE_COMPARE(Attribute::VectorCount, 1);
>>>>>>> 6c560124

    /* BGRA */
    Attribute a(Attribute::Components::BGRA);
    CORRADE_COMPARE(a.vectorSize(), 4*4);
    #else
    CORRADE_SKIP("BGRA attribute component ordering is not available in OpenGL ES.");
    #endif
}

void AbstractShaderProgramTest::attributeMatrixNxN() {
    typedef AbstractShaderProgram::Attribute<3, Matrix3> Attribute;
<<<<<<< HEAD
    CORRADE_COMPARE(Int(Attribute::VectorCount), 3);
=======
    CORRADE_VERIFY((std::is_same<Attribute::ScalarType, Float>{}));
    CORRADE_COMPARE(Attribute::VectorCount, 3);
>>>>>>> 6c560124

    /* Default constructor */
    Attribute a;
    CORRADE_COMPARE(a.components(), Attribute::Components::Three);
    CORRADE_COMPARE(a.vectorSize(), 3*4);
    CORRADE_COMPARE(a.dataType(), Attribute::DataType::Float);
}

#ifndef MAGNUM_TARGET_GLES2
void AbstractShaderProgramTest::attributeMatrixMxN() {
    typedef AbstractShaderProgram::Attribute<3, Matrix3x4> Attribute;
<<<<<<< HEAD
    CORRADE_COMPARE(Int(Attribute::VectorCount), 3);
=======
    CORRADE_VERIFY((std::is_same<Attribute::ScalarType, Float>{}));
    CORRADE_COMPARE(Attribute::VectorCount, 3);
>>>>>>> 6c560124

    /* Default constructor */
    Attribute a;
    CORRADE_COMPARE(a.components(), Attribute::Components::Four);
    CORRADE_COMPARE(a.vectorSize(), 4*4);
    CORRADE_COMPARE(a.dataType(), Attribute::DataType::Float);
}
#endif

void AbstractShaderProgramTest::attributeMatrixNxNd() {
    #ifndef MAGNUM_TARGET_GLES
    typedef AbstractShaderProgram::Attribute<3, Matrix4d> Attribute;
<<<<<<< HEAD
    CORRADE_COMPARE(Int(Attribute::VectorCount), 4);
=======
    CORRADE_VERIFY((std::is_same<Attribute::ScalarType, Double>{}));
    CORRADE_COMPARE(Attribute::VectorCount, 4);
>>>>>>> 6c560124

    /* Default constructor */
    Attribute a;
    CORRADE_COMPARE(a.components(), Attribute::Components::Four);
    CORRADE_COMPARE(a.vectorSize(), 4*8);
    CORRADE_COMPARE(a.dataType(), Attribute::DataType::Double);
    #else
    CORRADE_SKIP("Double attributes are not available in OpenGL ES.");
    #endif
}

void AbstractShaderProgramTest::attributeMatrixMxNd() {
    #ifndef MAGNUM_TARGET_GLES
    typedef AbstractShaderProgram::Attribute<3, Matrix4x2d> Attribute;
<<<<<<< HEAD
    CORRADE_COMPARE(Int(Attribute::VectorCount), 4);
=======
    CORRADE_VERIFY((std::is_same<Attribute::ScalarType, Double>{}));
    CORRADE_COMPARE(Attribute::VectorCount, 4);
>>>>>>> 6c560124

    /* Default constructor */
    Attribute a;
    CORRADE_COMPARE(a.components(), Attribute::Components::Two);
    CORRADE_COMPARE(a.vectorSize(), 2*8);
    CORRADE_COMPARE(a.dataType(), Attribute::DataType::Double);
    #else
    CORRADE_SKIP("Double attributes are not available in OpenGL ES.");
    #endif
}

}}

CORRADE_TEST_MAIN(Magnum::Test::AbstractShaderProgramTest)<|MERGE_RESOLUTION|>--- conflicted
+++ resolved
@@ -76,14 +76,9 @@
 
 void AbstractShaderProgramTest::attributeScalar() {
     typedef AbstractShaderProgram::Attribute<3, Float> Attribute;
-<<<<<<< HEAD
+    CORRADE_VERIFY((std::is_same<Attribute::ScalarType, Float>{}));
     CORRADE_COMPARE(Int(Attribute::Location), 3);
     CORRADE_COMPARE(Int(Attribute::VectorCount), 1);
-=======
-    CORRADE_VERIFY((std::is_same<Attribute::ScalarType, Float>{}));
-    CORRADE_COMPARE(Attribute::Location, 3);
-    CORRADE_COMPARE(Attribute::VectorCount, 1);
->>>>>>> 6c560124
 
     /* Default constructor */
     Attribute a;
@@ -101,12 +96,8 @@
 void AbstractShaderProgramTest::attributeScalarInt() {
     #ifndef MAGNUM_TARGET_GLES2
     typedef AbstractShaderProgram::Attribute<3, Int> Attribute;
-<<<<<<< HEAD
-    CORRADE_COMPARE(Int(Attribute::VectorCount), 1);
-=======
     CORRADE_VERIFY((std::is_same<Attribute::ScalarType, Int>{}));
-    CORRADE_COMPARE(Attribute::VectorCount, 1);
->>>>>>> 6c560124
+    CORRADE_COMPARE(Int(Attribute::VectorCount), 1);
 
     /* Default constructor */
     Attribute a;
@@ -123,12 +114,8 @@
 void AbstractShaderProgramTest::attributeScalarUnsignedInt() {
     #ifndef MAGNUM_TARGET_GLES2
     typedef AbstractShaderProgram::Attribute<3, UnsignedInt> Attribute;
-<<<<<<< HEAD
-    CORRADE_COMPARE(Int(Attribute::VectorCount), 1);
-=======
     CORRADE_VERIFY((std::is_same<Attribute::ScalarType, UnsignedInt>{}));
-    CORRADE_COMPARE(Attribute::VectorCount, 1);
->>>>>>> 6c560124
+    CORRADE_COMPARE(Int(Attribute::VectorCount), 1);
 
     /* Default constructor */
     Attribute a;
@@ -145,12 +132,8 @@
 void AbstractShaderProgramTest::attributeScalarDouble() {
     #ifndef MAGNUM_TARGET_GLES
     typedef AbstractShaderProgram::Attribute<3, Double> Attribute;
-<<<<<<< HEAD
-    CORRADE_COMPARE(Int(Attribute::VectorCount), 1);
-=======
     CORRADE_VERIFY((std::is_same<Attribute::ScalarType, Double>{}));
-    CORRADE_COMPARE(Attribute::VectorCount, 1);
->>>>>>> 6c560124
+    CORRADE_COMPARE(Int(Attribute::VectorCount), 1);
 
     /* Default constructor */
     Attribute a;
@@ -162,12 +145,8 @@
 
 void AbstractShaderProgramTest::attributeVector() {
     typedef AbstractShaderProgram::Attribute<3, Vector3> Attribute;
-<<<<<<< HEAD
-    CORRADE_COMPARE(Int(Attribute::VectorCount), 1);
-=======
-    CORRADE_VERIFY((std::is_same<Attribute::ScalarType, Float>{}));
-    CORRADE_COMPARE(Attribute::VectorCount, 1);
->>>>>>> 6c560124
+    CORRADE_VERIFY((std::is_same<Attribute::ScalarType, Float>{}));
+    CORRADE_COMPARE(Int(Attribute::VectorCount), 1);
 
     /* Default constructor */
     Attribute a;
@@ -190,12 +169,8 @@
 void AbstractShaderProgramTest::attributeVectorInt() {
     #ifndef MAGNUM_TARGET_GLES2
     typedef AbstractShaderProgram::Attribute<3, Vector2i> Attribute;
-<<<<<<< HEAD
-    CORRADE_COMPARE(Int(Attribute::VectorCount), 1);
-=======
     CORRADE_VERIFY((std::is_same<Attribute::ScalarType, Int>{}));
-    CORRADE_COMPARE(Attribute::VectorCount, 1);
->>>>>>> 6c560124
+    CORRADE_COMPARE(Int(Attribute::VectorCount), 1);
 
     /* Default constructor */
     Attribute a;
@@ -214,12 +189,8 @@
 void AbstractShaderProgramTest::attributeVectorUnsignedInt() {
     #ifndef MAGNUM_TARGET_GLES2
     typedef AbstractShaderProgram::Attribute<3, Vector4ui> Attribute;
-<<<<<<< HEAD
-    CORRADE_COMPARE(Int(Attribute::VectorCount), 1);
-=======
     CORRADE_VERIFY((std::is_same<Attribute::ScalarType, UnsignedInt>{}));
-    CORRADE_COMPARE(Attribute::VectorCount, 1);
->>>>>>> 6c560124
+    CORRADE_COMPARE(Int(Attribute::VectorCount), 1);
 
     /* Default constructor */
     Attribute a;
@@ -238,12 +209,8 @@
 void AbstractShaderProgramTest::attributeVectorDouble() {
     #ifndef MAGNUM_TARGET_GLES
     typedef AbstractShaderProgram::Attribute<3, Vector2d> Attribute;
-<<<<<<< HEAD
-    CORRADE_COMPARE(Int(Attribute::VectorCount), 1);
-=======
     CORRADE_VERIFY((std::is_same<Attribute::ScalarType, Double>{}));
-    CORRADE_COMPARE(Attribute::VectorCount, 1);
->>>>>>> 6c560124
+    CORRADE_COMPARE(Int(Attribute::VectorCount), 1);
 
     /* Default constructor */
     Attribute a;
@@ -261,12 +228,8 @@
 
 void AbstractShaderProgramTest::attributeVector4() {
     typedef AbstractShaderProgram::Attribute<3, Vector4> Attribute;
-<<<<<<< HEAD
-    CORRADE_COMPARE(Int(Attribute::VectorCount), 1);
-=======
-    CORRADE_VERIFY((std::is_same<Attribute::ScalarType, Float>{}));
-    CORRADE_COMPARE(Attribute::VectorCount, 1);
->>>>>>> 6c560124
+    CORRADE_VERIFY((std::is_same<Attribute::ScalarType, Float>{}));
+    CORRADE_COMPARE(Int(Attribute::VectorCount), 1);
 
     /* Custom type */
     #ifndef MAGNUM_TARGET_GLES
@@ -281,12 +244,8 @@
 void AbstractShaderProgramTest::attributeVectorBGRA() {
     #ifndef MAGNUM_TARGET_GLES
     typedef AbstractShaderProgram::Attribute<3, Vector4> Attribute;
-<<<<<<< HEAD
-    CORRADE_COMPARE(Int(Attribute::VectorCount), 1);
-=======
-    CORRADE_VERIFY((std::is_same<Attribute::ScalarType, Float>{}));
-    CORRADE_COMPARE(Attribute::VectorCount, 1);
->>>>>>> 6c560124
+    CORRADE_VERIFY((std::is_same<Attribute::ScalarType, Float>{}));
+    CORRADE_COMPARE(Int(Attribute::VectorCount), 1);
 
     /* BGRA */
     Attribute a(Attribute::Components::BGRA);
@@ -298,12 +257,8 @@
 
 void AbstractShaderProgramTest::attributeMatrixNxN() {
     typedef AbstractShaderProgram::Attribute<3, Matrix3> Attribute;
-<<<<<<< HEAD
+    CORRADE_VERIFY((std::is_same<Attribute::ScalarType, Float>{}));
     CORRADE_COMPARE(Int(Attribute::VectorCount), 3);
-=======
-    CORRADE_VERIFY((std::is_same<Attribute::ScalarType, Float>{}));
-    CORRADE_COMPARE(Attribute::VectorCount, 3);
->>>>>>> 6c560124
 
     /* Default constructor */
     Attribute a;
@@ -315,12 +270,8 @@
 #ifndef MAGNUM_TARGET_GLES2
 void AbstractShaderProgramTest::attributeMatrixMxN() {
     typedef AbstractShaderProgram::Attribute<3, Matrix3x4> Attribute;
-<<<<<<< HEAD
+    CORRADE_VERIFY((std::is_same<Attribute::ScalarType, Float>{}));
     CORRADE_COMPARE(Int(Attribute::VectorCount), 3);
-=======
-    CORRADE_VERIFY((std::is_same<Attribute::ScalarType, Float>{}));
-    CORRADE_COMPARE(Attribute::VectorCount, 3);
->>>>>>> 6c560124
 
     /* Default constructor */
     Attribute a;
@@ -333,12 +284,8 @@
 void AbstractShaderProgramTest::attributeMatrixNxNd() {
     #ifndef MAGNUM_TARGET_GLES
     typedef AbstractShaderProgram::Attribute<3, Matrix4d> Attribute;
-<<<<<<< HEAD
+    CORRADE_VERIFY((std::is_same<Attribute::ScalarType, Double>{}));
     CORRADE_COMPARE(Int(Attribute::VectorCount), 4);
-=======
-    CORRADE_VERIFY((std::is_same<Attribute::ScalarType, Double>{}));
-    CORRADE_COMPARE(Attribute::VectorCount, 4);
->>>>>>> 6c560124
 
     /* Default constructor */
     Attribute a;
@@ -353,12 +300,8 @@
 void AbstractShaderProgramTest::attributeMatrixMxNd() {
     #ifndef MAGNUM_TARGET_GLES
     typedef AbstractShaderProgram::Attribute<3, Matrix4x2d> Attribute;
-<<<<<<< HEAD
+    CORRADE_VERIFY((std::is_same<Attribute::ScalarType, Double>{}));
     CORRADE_COMPARE(Int(Attribute::VectorCount), 4);
-=======
-    CORRADE_VERIFY((std::is_same<Attribute::ScalarType, Double>{}));
-    CORRADE_COMPARE(Attribute::VectorCount, 4);
->>>>>>> 6c560124
 
     /* Default constructor */
     Attribute a;
