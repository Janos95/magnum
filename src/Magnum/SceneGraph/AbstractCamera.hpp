--- conflicted
+++ resolved
@@ -37,26 +37,7 @@
 
 namespace Implementation {
 
-<<<<<<< HEAD
-template<UnsignedInt dimensions, class T> class Camera {};
-
-template<class T> class Camera<2, T> {
-    public:
-        constexpr static Math::Matrix3<T> aspectRatioScale(const Math::Vector2<T>& scale) {
-            return Math::Matrix3<T>::scaling({scale.x(), scale.y()});
-        }
-};
-template<class T> class Camera<3, T> {
-    public:
-        constexpr static Math::Matrix4<T> aspectRatioScale(const Math::Vector2<T>& scale) {
-            return Math::Matrix4<T>::scaling({scale.x(), scale.y(), 1.0f});
-        }
-};
-
 template<UnsignedInt dimensions, class T> typename DimensionTraits<dimensions, T>::MatrixType aspectRatioFix(AspectRatioPolicy aspectRatioPolicy, const Math::Vector2<T>& projectionScale, const Vector2i& viewport) {
-=======
-template<UnsignedInt dimensions, class T> MatrixTypeFor<dimensions, T> aspectRatioFix(AspectRatioPolicy aspectRatioPolicy, const Math::Vector2<T>& projectionScale, const Vector2i& viewport) {
->>>>>>> 7d6de4ad
     /* Don't divide by zero / don't preserve anything */
     if(projectionScale.x() == 0 || projectionScale.y() == 0 || viewport.x() == 0 || viewport.y() == 0 || aspectRatioPolicy == AspectRatioPolicy::NotPreserved)
         return {};
