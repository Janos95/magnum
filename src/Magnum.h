--- conflicted
+++ resolved
@@ -349,18 +349,16 @@
 typedef BasicColor3<Float> Color3;
 typedef BasicColor4<Float> Color4;
 
-<<<<<<< HEAD
 #ifndef CORRADE_GCC45_COMPATIBILITY
-=======
 enum class ColorFormat: GLenum;
 enum class ColorType: GLenum;
 /** @todo Remove this when dropping backward compatibility */
 typedef ColorFormat ImageFormat;
 typedef ColorType ColorType;
 
->>>>>>> b66ce701
 enum class Version: Int;
 #endif
+
 class Context;
 class CubeMapTexture;
 
@@ -380,14 +378,6 @@
 typedef Image<2> Image2D;
 typedef Image<3> Image3D;
 
-<<<<<<< HEAD
-#ifndef CORRADE_GCC45_COMPATIBILITY
-enum class ImageFormat: GLenum;
-enum class ImageType: GLenum;
-#endif
-
-=======
->>>>>>> b66ce701
 template<UnsignedInt> class ImageReference;
 typedef ImageReference<1> ImageReference1D;
 typedef ImageReference<2> ImageReference2D;
